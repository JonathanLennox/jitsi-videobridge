<!--
  ~ Copyright @ 2018 - present 8x8, Inc.
  ~
  ~ Licensed under the Apache License, Version 2.0 (the "License");
  ~ you may not use this file except in compliance with the License.
  ~ You may obtain a copy of the License at
  ~
  ~     http://www.apache.org/licenses/LICENSE-2.0
  ~
  ~ Unless required by applicable law or agreed to in writing, software
  ~ distributed under the License is distributed on an "AS IS" BASIS,
  ~ WITHOUT WARRANTIES OR CONDITIONS OF ANY KIND, either express or implied.
  ~ See the License for the specific language governing permissions and
  ~ limitations under the License.
  -->

<project xmlns="http://maven.apache.org/POM/4.0.0" xmlns:xsi="http://www.w3.org/2001/XMLSchema-instance" xsi:schemaLocation="http://maven.apache.org/POM/4.0.0 http://maven.apache.org/xsd/maven-4.0.0.xsd">
    <modelVersion>4.0.0</modelVersion>

    <groupId>org.jitsi</groupId>
    <artifactId>jvb-parent</artifactId>
    <version>2.1-SNAPSHOT</version>
    <packaging>pom</packaging>

    <properties>
        <jetty.version>9.4.15.v20190215</jetty.version>
        <kotlin.version>1.3.72</kotlin.version>
        <kotest.version>4.1.3</kotest.version>
        <project.build.sourceEncoding>UTF-8</project.build.sourceEncoding>
        <jicoco.version>1.1-58-g13ed16a</jicoco.version>
        <jitsi.utils.version>1.0-60-g07c4a0b</jitsi.utils.version>
        <maven-shade-plugin.version>3.2.2</maven-shade-plugin.version>
        <spotbugs.version>4.0.1</spotbugs.version>
        <jersey.version>2.30.1</jersey.version>
    </properties>

    <modules>
        <module>jvb-api</module>
        <module>jvb</module>
    </modules>

    <dependencyManagement>
        <dependencies>
            <dependency>
                <groupId>${project.groupId}</groupId>
                <artifactId>jicoco</artifactId>
                <version>${jicoco.version}</version>
            </dependency>
            <dependency>
                <groupId>${project.groupId}</groupId>
                <artifactId>jicoco-test-kotlin</artifactId>
                <version>${jicoco.version}</version>
            </dependency>
            <dependency>
                <groupId>${project.groupId}</groupId>
                <artifactId>jicoco-config</artifactId>
                <version>${jicoco.version}</version>
            </dependency>
            <dependency>
                <groupId>${project.groupId}</groupId>
                <artifactId>jitsi-utils</artifactId>
                <version>${jitsi.utils.version}</version>
            </dependency>
            <dependency>
                <groupId>${project.groupId}</groupId>
                <artifactId>jitsi-metaconfig</artifactId>
                <version>315a3cec35</version>
            </dependency>
            <dependency>
                <groupId>${project.groupId}</groupId>
                <artifactId>ice4j</artifactId>
                <version>3.0-21-g3a55627</version>
            </dependency>
            <dependency>
                <groupId>${project.groupId}</groupId>
                <artifactId>rtp</artifactId>
                <version>1.0-54-ge0d663c</version>
            </dependency>
            <dependency>
                <groupId>${project.groupId}</groupId>
                <artifactId>jitsi-media-transform</artifactId>
<<<<<<< HEAD
                <version>1.0-SNAPSHOT</version>
=======
                <version>1.0-198-g1babb83</version>
>>>>>>> 430a435f
            </dependency>
            <dependency>
                <groupId>${project.groupId}</groupId>
                <artifactId>jitsi-xmpp-extensions</artifactId>
                <version>1.0-15-g813e4c4</version>
            </dependency>
            <dependency>
                <groupId>${project.groupId}</groupId>
                <artifactId>jitsi-stats</artifactId>
                <version>1.0-4-g6d906b2</version>
            </dependency>
        </dependencies>
    </dependencyManagement>
    <repositories>
        <repository>
            <id>jitpack.io</id>
            <url>https://jitpack.io</url>
        </repository>
    </repositories>

</project><|MERGE_RESOLUTION|>--- conflicted
+++ resolved
@@ -79,11 +79,7 @@
             <dependency>
                 <groupId>${project.groupId}</groupId>
                 <artifactId>jitsi-media-transform</artifactId>
-<<<<<<< HEAD
                 <version>1.0-SNAPSHOT</version>
-=======
-                <version>1.0-198-g1babb83</version>
->>>>>>> 430a435f
             </dependency>
             <dependency>
                 <groupId>${project.groupId}</groupId>
